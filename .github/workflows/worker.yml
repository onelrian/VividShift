--- conflicted
+++ resolved
@@ -3,11 +3,7 @@
 name: Build and Deploy Docker Container
 
 on:
-<<<<<<< HEAD
-  push:
-=======
   pull_request:
->>>>>>> 55d22194
     branches:
       - main
   workflow_dispatch:
@@ -77,18 +73,10 @@
       
       - name: Format and Send Discord Notification
         run: |
-<<<<<<< HEAD
-          # Filter for only the assignment lines
           grep '➡️' output.txt > formatted_output.txt || true
           
-          # Build fields JSON
-=======
-          grep '➡️' output.txt > formatted_output.txt || true
-          
->>>>>>> 55d22194
           FIELDS_JSON=""
           while IFS= read -r line; do
-            # Extract key/value
             key=$(echo "$line" | awk -F':' '{print $1}' | sed 's/➡️//' | xargs)
             value=$(echo "$line" | awk -F':' '{$1=""; print $0}' | xargs)
             
@@ -103,36 +91,19 @@
               *)           icon="🔹" ;;
             esac
 
-<<<<<<< HEAD
-            # Create JSON object for this field
-=======
->>>>>>> 55d22194
             FIELD=$(jq -n --arg name "$icon $key" --arg value "Assigned: $value" \
               '{name: $name, value: $value, inline: false}')
-            
-            # Append with comma; will remove trailing comma later
             FIELDS_JSON+="$FIELD,"
           done < formatted_output.txt
           
-<<<<<<< HEAD
-          # If no lines matched (so FIELDS_JSON is empty), set to empty array
-=======
->>>>>>> 55d22194
           if [ -z "$FIELDS_JSON" ]; then
             FIELDS_JSON="[]"
           else
             FIELDS_JSON="[${FIELDS_JSON%,}]"
           fi
           
-<<<<<<< HEAD
-          # Timestamp
           TIMESTAMP=$(date -u +"%Y-%m-%dT%H:%M:%SZ")
 
-          # Build payload
-=======
-          TIMESTAMP=$(date -u +"%Y-%m-%dT%H:%M:%SZ")
-
->>>>>>> 55d22194
           jq -n \
             --argjson fields "$FIELDS_JSON" \
             --arg timestamp "$TIMESTAMP" \
@@ -151,10 +122,6 @@
           cat discord_payload.json
           echo "-------------------------"
           
-<<<<<<< HEAD
-          # Send to Discord
-=======
->>>>>>> 55d22194
           curl -X POST -H "Content-Type: application/json" \
             --fail --silent --show-error \
             -d @discord_payload.json \
